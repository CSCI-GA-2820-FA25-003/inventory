--- conflicted
+++ resolved
@@ -140,59 +140,8 @@
     if request.headers["Content-Type"] == content_type:
         return
 
-<<<<<<< HEAD
-
-
-######################################################################
-# CREATE A NEW INVENTORY
-######################################################################
-@app.route("/inventorys", methods=["POST"])
-def create_inventorys():
-    """
-    Creates an Inventory
-    This endpoint will create a Inventory based the data in the body that is posted
-    """
-    app.logger.info("Request to Create a Inventory...")
-    check_content_type("application/json")
-
-    inventory = Inventory()
-    # Get the data from the request and deserialize it
-    data = request.get_json()
-    app.logger.info("Processing: %s", data)
-    inventory.deserialize(data)
-
-    # Save the new Inventory to the database
-    inventory.create()
-    app.logger.info("Inventory with new id [%s] saved!", inventory.id)
-
-    # Return the location of the new Inventory
-    location_url = url_for("get_inventorys", inventory_id=inventory.id, _external=True)
-    return jsonify(inventory.serialize()), status.HTTP_201_CREATED, {"Location": location_url}
-
-
-######################################################################
-# Checks the ContentType of a request
-######################################################################
-def check_content_type(content_type) -> None:
-    """Checks that the media type is correct"""
-    if "Content-Type" not in request.headers:
-        app.logger.error("No Content-Type specified.")
-        abort(
-            status.HTTP_415_UNSUPPORTED_MEDIA_TYPE,
-            f"Content-Type must be {content_type}",
-        )
-
-    if request.headers["Content-Type"] == content_type:
-        return
-
-=======
->>>>>>> 5a587dd7
     app.logger.error("Invalid Content-Type: %s", request.headers["Content-Type"])
     abort(
         status.HTTP_415_UNSUPPORTED_MEDIA_TYPE,
         f"Content-Type must be {content_type}",
-<<<<<<< HEAD
-    )
-=======
-    )
->>>>>>> 5a587dd7
+    )