# features/steps/inventories_steps.py

import os
import uuid
from typing import Any
from behave import given, when, then
from selenium.webdriver.common.by import By
from selenium.webdriver.support.ui import WebDriverWait
from selenium.webdriver.support import expected_conditions as EC

BASE_URL = os.getenv("BASE_URL", "http://localhost:8000")
ID_PREFIX = "inventory_"
WAIT_SECONDS = int(os.getenv("WAIT_SECONDS", "15"))
FLASH_MESSAGE_ID = "flash_message"
SEARCH_RESULTS_ID = "search_results"
CLIPBOARD_ATTR = "_clipboard_value"


def _open_create_page(context):
    """Navigate to the Create Inventory UI page."""
    context.browser.get(f"{BASE_URL}/inventories/new")


def _field_id(element_name: str) -> str:
    """Normalize a human readable label into an element id."""
    return ID_PREFIX + element_name.lower().replace(" ", "_")


def _find_field(context, element_name: str):
    """Locate an input on the page based on its label text."""
    return context.browser.find_element(By.ID, _field_id(element_name))


def _set_field_value(context, element_name: str, value: str) -> None:
    """Clear an input and replace it with the provided value."""
    element = _find_field(context, element_name)
    element.clear()
    element.send_keys(value)


def _store_clipboard(context, value: str) -> None:
    """Persist a copied value on the behave context."""
    setattr(context, CLIPBOARD_ATTR, value)


def _read_clipboard(context) -> str:
    """Fetch the previously copied value."""
    if not hasattr(context, CLIPBOARD_ATTR):
        raise AssertionError("No value has been copied yet.")
    return getattr(context, CLIPBOARD_ATTR)


def _js_set_value(context, elem_id, value):
    """Set an input's value using JS and dispatch an input event, then verify."""
    context.browser.execute_script(
        "const el = document.getElementById(arguments[0]);"
        "if (!el) { throw new Error('Element not found: ' + arguments[0]); }"
        "el.value = arguments[1];"
        "el.dispatchEvent(new Event('input', {bubbles:true}));",
        elem_id,
        value or "",
    )
    WebDriverWait(context.browser, 5).until(
        lambda d: d.find_element(By.ID, elem_id).get_attribute("value") == (value or "")
    )


@given("the Create Inventory page is open")
def step_open_create_page(context):
    """Ensure the Create page is open and the submit button is present."""
    _open_create_page(context)
    WebDriverWait(context.browser, 15).until(
        EC.presence_of_element_located((By.ID, "submit"))
    )


@when("I fill the form with:")
def step_fill_form(context):
    """
    Fill the form with a data table having keys:
    name, sku, quantity, category, description, price, available
    Keys are trimmed and lower-cased to avoid whitespace/case issues.
    """
    data = {}
    for row in context.table:
        cells = list(row.cells)
        if len(cells) >= 2:
            key = cells[0].strip().lower()
            value = cells[1].strip()
            data[key] = value

    # Fallback for 'name': ensure it is never empty
    name_value = (data.get("name") or "").strip()
    if not name_value:
        # Deterministic-enough default that won't break duplicate-SKU scenario
        name_value = f"BDD Item {uuid.uuid4().hex[:6]}"

    _js_set_value(context, "name", name_value)
    _js_set_value(context, "sku", data.get("sku", ""))
    _js_set_value(context, "quantity", data.get("quantity", "5"))
    _js_set_value(context, "category", data.get("category", "gadgets"))
    _js_set_value(context, "description", data.get("description", "autofilled by test"))
    _js_set_value(context, "price", data.get("price", "12.50"))

    # Checkbox: available (default true)
    available_str = (data.get("available", "true") or "true").strip().lower()
    available_bool = available_str in ("true", "yes", "1", "on")
    context.browser.execute_script(
        "const el = document.getElementById('available');"
        "if (!!el && el.checked !== arguments[0]) { el.click(); }",
        available_bool,
    )
    WebDriverWait(context.browser, 3).until(
        lambda d: d.find_element(By.ID, "available").is_selected() == available_bool
    )


@when("I submit the form")
def step_submit_form(context):
    """
    Click the button and wait until the result area begins with 'Status '.
    """
    button = context.browser.find_element(By.ID, "submit")
    context.browser.execute_script(
        "arguments[0].scrollIntoView({block:'center'});", button
    )
    button.click()
    WebDriverWait(context.browser, 30).until(
        lambda d: d.find_element(By.ID, "result").text.strip().startswith("Status ")
    )


@then("I should see a success status 201")
def step_see_201(context):
    """Assert that the result area begins with Status 201; print result for diagnostics."""
    text = context.browser.find_element(By.ID, "result").text
    assert text.startswith("Status 201"), f"Expected 201, got:\n{text}"


@then("I should see a failure status 409")
def step_see_409(context):
    """Assert that the result area begins with Status 409; print result for diagnostics."""
    text = context.browser.find_element(By.ID, "result").text
    assert text.startswith("Status 409"), f"Expected 409, got:\n{text}"


@then('I should see the response containing "{snippet}"')
def step_response_contains(context, snippet):
    """Assert that the result area contains a specific substring."""
    text = context.browser.find_element(By.ID, "result").text
    assert snippet in text, f"Did not find '{snippet}' in response:\n{text}"


@when("I return to the Create Inventory page")
def step_return_page(context):
    """Helper step to navigate back to the Create page if needed."""
    _open_create_page(context)


@when('I visit the "Home Page"')
def step_visit_home(context: Any) -> None:
    """Open the application's home page."""
    context.browser.get(BASE_URL)


@when('I enter "{text_string}" into the "{element_name}" field')
def step_set_field(context: Any, element_name: str, text_string: str) -> None:
    """Type into a text input field based on its element name."""
    _set_field_value(context, element_name, text_string)


@when('I set the "{element_name}" to "{text_string}"')
def step_explicit_set_field(context: Any, element_name: str, text_string: str) -> None:
    """Alias for entering text into a field."""
    _set_field_value(context, element_name, text_string)


@when('I change "{element_name}" to "{text_string}"')
def step_change_field(context: Any, element_name: str, text_string: str) -> None:
    """Another alias for updating a field's value."""
    _set_field_value(context, element_name, text_string)


@when('I copy the "{element_name}" field')
def step_copy_field(context: Any, element_name: str) -> None:
    """Copy the current value of an input field into a clipboard cache."""
    value = _find_field(context, element_name).get_attribute("value") or ""
    _store_clipboard(context, value)


@when('I paste the "{element_name}" field')
def step_paste_field(context: Any, element_name: str) -> None:
    """Paste the previously copied value into the requested field."""
    _set_field_value(context, element_name, _read_clipboard(context))


@when('I press the "{button}" button')
def step_press_button(context: Any, button: str) -> None:
    """Click a button whose ID is based on its label text."""
    button_id = button.lower().replace(" ", "_") + "-btn"
    context.browser.find_element(By.ID, button_id).click()


@then('I should see the message "{message}"')
def step_see_message(context: Any, message: str) -> None:
    """Wait until a flash message with given text appears."""
    found = WebDriverWait(context.browser, WAIT_SECONDS).until(
        EC.text_to_be_present_in_element((By.ID, FLASH_MESSAGE_ID), message)
    )
    assert found


@then('I should see "{name}" in the results')
def step_see_results(context: Any, name: str) -> None:
    """Wait for the search results area to contain specific text."""
    found = WebDriverWait(context.browser, WAIT_SECONDS).until(
        EC.text_to_be_present_in_element((By.ID, SEARCH_RESULTS_ID), name)
    )
    assert found


<<<<<<< HEAD
@when("I copy the id from the create result")
def step_copy_id_from_create(context):
    """Extract the created inventory ID from the 'result' pre block."""
    text = context.browser.find_element(By.ID, "result").text
    # Find the first occurrence of `"id": <number>` in JSON
    import re

    match = re.search(r'"id"\s*:\s*(\d+)', text)
    assert match, f"Could not find an 'id' in result:\n{text}"
    context.copied_id = match.group(1)


@when('I enter the copied id into the "read-id" field')
def step_enter_copied_id(context):
    """Fill the read-id input field with the previously copied ID."""
    assert hasattr(context, "copied_id"), "No copied_id found. Did you call copy step?"
    elem = context.browser.find_element(By.ID, "read-id")
    elem.clear()
    elem.send_keys(context.copied_id)


@then('I should see "{value}" in the read results')
def step_see_in_read_results(context, value):
    """Assert that the read-result block contains a given value."""
    text = context.browser.find_element(By.ID, "read-result").text
    assert value in text, f"Expected '{value}' in read results, got:\n{text}"


@when('I enter the copied id into the "status-id" field')
def step_enter_copied_id_status(context):
    elem = context.browser.find_element(By.ID, "status-id")
    elem.clear()
    elem.send_keys(context.copied_id)


@then('I should see "{value}" in the status results')
def step_see_status_result(context, value):
    text = context.browser.find_element(By.ID, "status-result").text
    assert value in text, f"Expected '{value}' in restock results, got:\n{text}"
=======
@then('I should not see "{name}" in the results')
def step_not_see_results(context: Any, name: str) -> None:
    """Assert that the results area no longer includes the provided text."""
    WebDriverWait(context.browser, WAIT_SECONDS).until_not(
        lambda d: name in d.find_element(By.ID, SEARCH_RESULTS_ID).text
    )


@then('I should see "{text_string}" in the "{element_name}" field')
def step_see_value_in_field(context: Any, element_name: str, text_string: str) -> None:
    """Verify the value of an input matches expectations."""
    value = _find_field(context, element_name).get_attribute("value")
    assert value == text_string, f'Expected "{text_string}" but found "{value}".'
>>>>>>> cc231a91
<|MERGE_RESOLUTION|>--- conflicted
+++ resolved
@@ -219,7 +219,6 @@
     assert found
 
 
-<<<<<<< HEAD
 @when("I copy the id from the create result")
 def step_copy_id_from_create(context):
     """Extract the created inventory ID from the 'result' pre block."""
@@ -259,7 +258,6 @@
 def step_see_status_result(context, value):
     text = context.browser.find_element(By.ID, "status-result").text
     assert value in text, f"Expected '{value}' in restock results, got:\n{text}"
-=======
 @then('I should not see "{name}" in the results')
 def step_not_see_results(context: Any, name: str) -> None:
     """Assert that the results area no longer includes the provided text."""
@@ -272,5 +270,4 @@
 def step_see_value_in_field(context: Any, element_name: str, text_string: str) -> None:
     """Verify the value of an input matches expectations."""
     value = _find_field(context, element_name).get_attribute("value")
-    assert value == text_string, f'Expected "{text_string}" but found "{value}".'
->>>>>>> cc231a91
+    assert value == text_string, f'Expected "{text_string}" but found "{value}".'